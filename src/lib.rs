//! Store and update stats related to our data array without iterating again and again
//!
//! ```rust
//!     let k = [1, 2, 3, 4];
//!
//!     let mut x = simple_accumulator::SimpleAccumulator::new(&k, true);
//!
//!     println!("{:#?}", x);
//!     x.push(5);
//!
//!     println!("{:#?}", x);
//!
//!     x.pop();
//!     println!("{:#?}", x);
//!
//!     x.remove(2);
//!     println!("{:#?}", x);
//! ```
//!
//! Set field `accumulate` to `false` to not update the value, you will need to run `calculate_all` to
//! get the updated field values
//!
//! If `with_fixed_capacity` is used then we rewrite the current buffer in FIFO order

#![allow(suspicious_double_ref_op)]
//pub use self::SimpleAccumulator;

use num::ToPrimitive;
use serde::Serialize;
use std::cmp::Ordering;
//use float_eq::AssertFloatEq;
// use std::collections::HashMap;

/// Our main data struct
#[derive(Clone, Default, Debug, PartialEq, Serialize)]
pub struct SimpleAccumulator {
    #[serde(skip_serializing)]
    /// Vec to store the data
    pub vec: Vec<f64>,
    #[serde(skip_serializing)]
    /// Vec to privately store mean and three moment differences
    stats: Vec<f64>,
    #[serde(skip_serializing)]
    /// Running mean
<<<<<<< HEAD
    pub r_mean: f64,
    #[serde(skip_serializing)]
    /// Running variance
    pub r_variance: f64,
    #[serde(skip_serializing)]
=======
    pub mean: f64,
    /// Running variance
    pub variance: f64,
>>>>>>> a1f026b8
    /// Running counter of elements seen
    /// same as self.len in case of unbounded capacity
    pub total: usize,
    /// Average/mean of the accumulator data
    /// Same as running mean when capacity is not fixed
    pub(crate) buffer_mean: f64,
    /// Variance of the accumulator data, uses `N` not `N-1`
    pub(crate) buffer_variance: f64,
    /*
    /// (Standard deviation)^2 = variance
    pub standard_deviation: f64,
    */
    /// Minimum element in the Accumulator
    pub min: f64,
    #[serde(skip_serializing)]
    /// 2nd lowest value - To help calculate approx min
    min_: f64,
    /// Maximum element in the Accumulator
    pub max: f64,
    #[serde(skip_serializing)]
    /// 2nd highest value - To help calculate approx max
    max_: f64,
    /// Middle element. We use a rough estimate when using `accumulate=true`
    pub median: f64,
    // mode: f64,
    #[serde(skip_serializing)]
    /// Current `length` or number of elements currently stored
    pub len: usize,
    #[serde(skip_serializing)]
    /// Capacity available before it has to reallocate more, doesn't reallocate more if `with_fixed_capacity`
    /// is used - instead rewrites previous places in FIFO order
    pub capacity: usize,
    #[serde(skip_serializing)]
    /// Can only `push` if used, for `pop` and `remove` we return `None`
    pub fixed_capacity: bool,
    #[serde(skip_serializing)]
    /// Gives an idea about last filled position, doesn't get updated if `accumulate=true`
    pub last_write_position: usize,
    #[serde(skip_serializing)]
    /// Flag to set whether the fields update or not after a change(push, remove, pop)
    pub accumulate: bool,
    /// Measure of bias in the population. Population follows a Poisson distribution.
    pub skewness: f64,
    /// Measure of the tail length of the distribution
    pub kurtosis: f64,
    /// Measure of two peaks existing in the distribution
    pub bimodality: f64,
}

impl SimpleAccumulator {
    /// Input to this function can be of generic type `&[T]` but will be converted to `Vec<f64>`. Panic on values that
    /// cannot be converted.
    /// The function initialises the individual variables inside `struct SimpleAccumulator`.
    /// Calls the function `calculate_all` to computes the values of all statistical measures and variables.
    ///
    pub fn new<T: ToPrimitive>(slice: &[T], flag: bool) -> Self {
        let vec: Vec<f64> = slice
            .iter()
            .map(|x| T::to_f64(x).expect("Not a number"))
            .collect();

        let stats: Vec<f64> = vec![0.0; 4];

        let mut k = SimpleAccumulator {
            vec,
            stats,
<<<<<<< HEAD
            r_mean: 0.0,
            r_variance: 0.0,
            r_total: 0,
=======
>>>>>>> a1f026b8
            mean: 0.0,
            variance: 0.0,
            total: 0,
            buffer_mean: 0.0,
            buffer_variance: 0.0,
            min: 0.0,
            min_: f64::INFINITY,
            max: 0.0,
            max_: f64::NEG_INFINITY,
            median: 0.0,
            // mode: 0.0,
            len: 0,
            capacity: 0,
            fixed_capacity: false,
            last_write_position: 0,
            accumulate: flag,
            skewness: 0.0,
            kurtosis: 0.0,
            bimodality: 0.0,
        };

        if !k.vec.is_empty() {
            k.len = k.vec.len();
            k.capacity = k.vec.capacity();
            // Mean and variance is computed to initialise the running values
            // even when accumulate flag is off
            if flag {
                k.calculate_all();
            } else {
                k.calculate_mean();
                k.calculate_variance();
            }

<<<<<<< HEAD
            k.r_mean = k.mean;
            k.r_variance = k.variance;
            k.r_total = k.len;
=======
            k.mean = k.buffer_mean;
            k.variance = k.buffer_variance;
            k.total = k.len;
>>>>>>> a1f026b8
            // k.calculate_mode();
        }
        k
    }

    /// Can be made of any type `&[T]` but will be converted to `Vec<f64>`, panics on values that
    /// cannot be converted.
    ///
    /// Panics if the provided `slice` has greater number of elements than provided `capacity`
    ///
    ///     use simple_accumulator::SimpleAccumulator;
    ///     const CAPACITY: usize = 3;
    ///     let mut acc = SimpleAccumulator::with_fixed_capacity::<f64>(&[], CAPACITY, true);
    ///
    ///     let data = vec![0.0, 1.1, 2.2, 3.3, 4.4];
    ///     for &v in &data {
    ///         acc.push(v);
    ///     }
    ///     println!("{acc:?}");
    ///     assert_eq!(acc.vec.len(), CAPACITY);
    ///     assert_eq!(acc.vec, vec![3.3, 4.4, 2.2]);
    ///
    ///     acc.push(5.5);
    ///     assert_eq!(acc.vec.len(), CAPACITY);
    ///     assert_eq!(acc.vec, vec![3.3, 4.4, 5.5]);
    ///
    ///     acc.push(6.6);
    ///     assert_eq!(acc.vec.len(), CAPACITY);
    ///     assert_eq!(acc.vec, vec![6.6, 4.4, 5.5]);
    pub fn with_fixed_capacity<T: ToPrimitive>(slice: &[T], capacity: usize, flag: bool) -> Self {
        assert!(
            slice.len() <= capacity,
            "Capacity less than length of given slice"
        );

        let mut vec: Vec<f64> = slice.iter().map(|x| T::to_f64(x).unwrap()).collect();

        let stats: Vec<f64> = vec![0.0; 4];

        vec.reserve_exact(capacity);

        if slice.is_empty() {
            vec = Vec::with_capacity(capacity);
        }

        let mut k = SimpleAccumulator {
            vec,
            stats,
            mean: 0.0,
            variance: 0.0,
            total: 0,
            buffer_mean: 0.0,
            buffer_variance: 0.0,
            min: 0.0,
            min_: f64::INFINITY,
            max: 0.0,
            max_: f64::NEG_INFINITY,
            median: 0.0,
            // mode: 0.0,
            len: 0,
            capacity,
            fixed_capacity: true,
            last_write_position: 0,
            accumulate: flag,
            skewness: 0.0,
            kurtosis: 0.0,
            bimodality: 0.0,
        };

        if !k.vec.is_empty() {
            k.last_write_position = k.vec.len() - 1;
            k.len = k.vec.len();
            // Mean and variance is computed to initialise the running values
            // even when accumulate flag is off
            if flag {
                k.calculate_all();
            } else {
                k.calculate_mean();
                k.calculate_variance();
            }
            // Initially running values are same as buffer values
            k.mean = k.buffer_mean;
            k.variance = k.buffer_variance;
            k.total = k.len;
            // k.calculate_mode();
        }
        k
    }

    pub fn calculate_all(&mut self) {
        if self.len == 0 {
            return;
        }
        self.calculate_mean();
        self.calculate_variance();
        // self.calculate_standard_deviation();
        self.calculate_min();
        self.calculate_max();
        self.calculate_median();

        self.calculate_skewness();
        self.calculate_kurtosis();
        self.calculate_bimodality();
    }

    /*================================================ STATS CALCULATION FUNCTIONS ============================================================= */
    /// Calculate skewness and return it
    /// Offline version
    pub fn calculate_skewness(&mut self) -> f64 {
        let n = self.len as f64;
<<<<<<< HEAD
        let std_dev = self.variance.sqrt();
=======
        let std_dev = self.buffer_variance.sqrt();
>>>>>>> a1f026b8

        self.skewness = self
            .vec
            .iter()
            .map(|&value| {
<<<<<<< HEAD
                let diff = (value - self.mean) / std_dev;
=======
                let diff = (value - self.buffer_mean) / std_dev;
>>>>>>> a1f026b8
                diff.powi(3)
            })
            .sum::<f64>()
            / n;
        self.stats[2] = n * std_dev.powi(3) * self.skewness;

        self.skewness
    }
    ///Online version
    pub fn calculate_skewness_online(&mut self) -> f64 {
        let n = self.len as f64;
        self.skewness = ((n.sqrt()) * self.stats[2]) / (self.stats[1].powf(1.5));

        self.skewness
    }

    /// Calculate kurtosis and return it
    /// Offline version:
    pub fn calculate_kurtosis(&mut self) -> f64 {
        let n = self.len as f64;
<<<<<<< HEAD
        let std_dev4 = self.variance * self.variance;
=======
        let std_dev4 = self.buffer_variance * self.buffer_variance;
>>>>>>> a1f026b8

        self.stats[3] = self
            .vec
            .iter()
            .map(|&value| {
<<<<<<< HEAD
                let diff = value - self.mean;
=======
                let diff = value - self.buffer_mean;
>>>>>>> a1f026b8
                diff.powi(4)
            })
            .sum::<f64>();
        self.kurtosis = self.stats[3] / (n * std_dev4);

        self.kurtosis
    }
    /// Online kurtosis
    pub fn calculate_kurtosis_online(&mut self) -> f64 {
        let n = self.len as f64;
        self.kurtosis = (n * self.stats[3]) / self.stats[1] * self.stats[1];

        self.kurtosis
    }

    /// Calculate bimodality coefficient and return it
    pub fn calculate_bimodality(&mut self) -> f64 {
        self.bimodality = self.skewness * self.skewness / self.kurtosis;

        self.bimodality
    }

    /// Calculate mean and return it
    /// Offline version
    pub fn calculate_mean(&mut self) -> f64 {
        self.buffer_mean = self.vec.iter().sum::<f64>() / self.len as f64;
        //self.buffer_mean = (self.buffer_mean * 100.0).round() / 100.0;
        self.stats[0] = self.buffer_mean;

        self.buffer_mean
    }
    ///Online version
    pub fn calculate_mean_online(&mut self) -> f64 {
        self.buffer_mean = self.stats[0];

        self.buffer_mean
    }

    /// Calculate variance and return it
    /// Offline version
    pub fn calculate_variance(&mut self) -> f64 {
        self.stats[1] = self
            .vec
            .iter()
            .map(|&value| {
                let diff = self.buffer_mean - value;
                diff * diff
            })
            .sum::<f64>();
<<<<<<< HEAD
        self.variance = self.stats[1] / self.len as f64;
=======
        self.buffer_variance = self.stats[1] / self.len as f64;
>>>>>>> a1f026b8

        self.buffer_variance
    }
    ///Online version
    pub fn calculate_variance_online(&mut self) -> f64 {
        let n = self.len as f64;
<<<<<<< HEAD
        self.variance = self.stats[1] / (n - 1.0);
=======
        self.buffer_variance = self.stats[1] / (n - 1.0);
>>>>>>> a1f026b8

        self.buffer_variance
    }

    /// Calculate standard deviation from population variance
    pub fn calculate_standard_deviation(&mut self) -> f64 {
        self.buffer_variance.sqrt()
    }

    /// Calculate minimum(s) of values and return min
    pub fn calculate_min(&mut self) -> f64 {
        self.min = self.vec[0];
        for k in &self.vec[1..] {
            if k < &self.min {
                self.min_ = self.min;
                self.min = *k;
            } else if k < &self.min_ {
                self.min_ = *k;
            }
        }
        self.min
    }

    /// Calculate maximum(s) of values and return max
    pub fn calculate_max(&mut self) -> f64 {
        self.max = self.vec[0];
        for k in &self.vec[1..] {
            if k > &self.max {
                self.max_ = self.max;
                self.max = *k;
            } else if k > &self.max_ {
                self.max_ = *k;
            }
        }
        self.max
    }

    /// We calculate the median using the quickselect algorithm, which avoids a full sort by sorting
    /// only partitions of the data set known to possibly contain the median. This uses cmp and
    /// Ordering to succinctly decide the next `median_partition` to examine, and `split_at` to choose an
    /// arbitrary pivot for the next `median_partition` at each step
    pub fn calculate_median(&mut self) -> f64 {
        self.median = match self.len {
            even if even % 2 == 0 => {
                let fst_med = median_select(&self.vec, (even / 2) - 1);
                let snd_med = median_select(&self.vec, even / 2);

                match (fst_med, snd_med) {
                    (Some(fst), Some(snd)) => Some((fst + snd) / 2.0),
                    _ => None,
                }
            }
            odd => median_select(&self.vec, odd / 2),
        }
        .unwrap();

        self.median
    }

    /// rough estimate of median, use `calculate_median` for exact median
    pub fn calculate_approx_median(&mut self) {
        self.median = (self.max + self.min + 2.0 * self.buffer_mean) / 4.0;
    }

    // Need a better way to find mode
    /*
    fn calculate_mode(&mut self){
        let frequencies = self.vec.iter().fold(HashMap::new(), |mut freqs, value| {
            *freqs.entry(value).or_insert(0) += 1;
            freqs
        });

        let mode = frequencies
            .into_iter()
            .max_by_key(|&(_, count)| count)
            .map(|(value, _)| *value).unwrap();

        self.mode = mode;
    }
    */
}

/*========================================== Helper Functions for Median calculation ================================================================ */
/// Helper for median
fn median_partition(data: &Vec<f64>) -> Option<(Vec<f64>, f64, Vec<f64>)> {
    match data.len() {
        0 => None,
        _ => {
            let (pivot_slice, tail) = data.split_at(1);
            let pivot = pivot_slice[0];
            let (left, right) = tail.iter().fold((vec![], vec![]), |mut splits, next| {
                {
                    let (ref mut left, ref mut right) = &mut splits;
                    if next < &pivot {
                        left.push(*next);
                    } else {
                        right.push(*next);
                    }
                }
                splits
            });

            Some((left, pivot, right))
        }
    }
}

/// Helper for median
fn median_select(data: &Vec<f64>, k: usize) -> Option<f64> {
    let part = median_partition(data);

    match part {
        None => None,
        Some((left, pivot, right)) => {
            let pivot_idx = left.len();

            match pivot_idx.cmp(&k) {
                Ordering::Equal => Some(pivot),
                Ordering::Greater => median_select(&left, k),
                Ordering::Less => median_select(&right, k - (pivot_idx + 1)),
            }
        }
    }
}

/*============================================ MAIN OPERATIONS : push, append, remove, pop ============================================= */
impl SimpleAccumulator {
<<<<<<< HEAD
    /// Similar to `push` in vector `Vec`. When `fixed_capacity` flag is 'true' and ring buffer is full
    /// rewrites the oldest element with the latest, following FIFO order.
=======
    /// Function similar to `push` in vector `Vec`. When `fixed_capacity` is 'true' and ring buffer is full,
    /// the function rewrites the oldest element with the latest, following FIFO order.
    /// 3 different cases arise when:
    /// 1. capacity is not fixed,
    /// 2. capacity is fixed but the buffer is not full and
    /// 3. the buffer has fixed capacity and is full.
    /// In the first two cases, the native push function for vectors is used to add the new element, all stats are updated
    /// online and the number of data points incremented.
    /// In the third case, we replace the oldest element by the new element (FIFO order). All stats are updated online
    /// and the number of elements remains equal to the buffer capacity.
    ///
>>>>>>> a1f026b8
    pub fn push<T: ToPrimitive>(&mut self, value: T) {
        let y = T::to_f64(&value).unwrap();

        // Running stats, Number of elements seen is incremented irrespective of buffer properties
        // Calculation is online following Knuth's algorithm
        self.total += 1;
        
        let delta = y - self.mean;
        let delta_n = delta / (self.total as f64);
        self.mean += delta_n;
        
        let term1 = delta * delta_n * (self.total as f64 - 1.0);
        let stats1 = self.variance * (self.total as f64 - 2.0) + term1;
        
        if self.total > 1 {
            self.variance = stats1 / (self.total as f64 - 1.0);
        }

        // we just change the already held value and keep on rewriting it
        if self.fixed_capacity {
            if self.len == 0 {
                self.last_write_position = 0;
            } else {
                self.last_write_position = (self.last_write_position + 1) % self.capacity;
            }

            // Using vector push when ring buffer is not full
            if self.len < self.capacity {
                self.vec.push(y);
                //Update number of elements
                self.len += 1;
            }
            // Replacing first element by new element when ring buffer is full
            else {
                self.vec[self.last_write_position] = y;
            }
        }
        // Using vector push in case fixed_capacity flag is 'false'
        else {
            self.vec.push(y);
            //Update number of elements
            self.len += 1;
            self.capacity = self.vec.capacity();
        }

        if self.accumulate {
            // Update stats for the buffer
            if self.fixed_capacity {
                self.calculate_all();
            } else {
                self.update_fields_increase(T::to_f64(&value).unwrap());
            }
        }
    }

    /// Function similar to `append` in `Vec`, rewrites in FIFO order if `fixed_capacity` is 'true'.
    /// Similar to push, this function deals with 3 cases:
    /// 1. capacity is not fixed,
    /// 2. capacity is fixed but the buffer has space to accommodate the input
    /// 3. capacity is fixed and some elements at the end of the input vector has to replace
    /// oldest elements in the buffer.
    /// In the first two cases, the native append function is used, and number of data points updated.
    /// For the third case: Assuming the input vector is longer than the ring buffer size, this function
    /// skips writing the elements up to the `vector length - buffer length -1` position in
    /// the input vector. Starting from the position `last write + 1` in the
    /// buffer, the function fills it with the remaining elements of the vector.
    /// Stats requiring complex calculations are computed in the offline method.
    /// Mean and variance are computed online.
    ///
    pub fn append<T: ToPrimitive>(&mut self, value: &Vec<T>) {
        // let mut value: Vec<f64> = value.iter().map(|x| T::to_f64(&x).unwrap()).collect();
        let mut sum = 0.0;
        let mut old_sq_sum = 0.0;
        let mut old_cube_sum = 0.0;
        let mut old_fourth_power_sum = 0.0;

        let mut temp_values: Vec<f64> = Vec::with_capacity(value.len());

        for t in value {
            let k = T::to_f64(t).unwrap();
            temp_values.push(k);
            // to find mean
            sum += k;
            // to find variance
            old_sq_sum += k * k;
            // to find skewness
            old_cube_sum += k.powi(3);
            //to find kurtosis
            old_fourth_power_sum += k.powi(4);

            // updating min-max values
            if k > self.max {
                self.max_ = self.max;
                self.max = k;
            } else if k > self.max_ {
                self.max_ = k;
            } else if k < self.min {
                self.min_ = self.min;
                self.min = k;
            } else if k < self.min_ {
                self.min_ = k;
            }
        }

<<<<<<< HEAD
        let old_old_mean = self.mean;
        let old_variance = self.variance;
=======
        let old_old_mean = self.buffer_mean;
        let old_variance = self.buffer_variance;
>>>>>>> a1f026b8
        let new_len = (self.len + temp_values.len()) as f64;

        // Computing running stats online
        let new_total = (self.total + temp_values.len()) as f64;
        let ra = self.total as f64 * (self.variance + self.mean * self.mean);
        self.mean = (self.mean * self.total as f64 + sum) / new_total;

<<<<<<< HEAD
        let rb = (-1.0) * (self.r_mean * self.r_mean);
        self.r_variance = (ra + old_sq_sum) / new_r_total + rb;
        self.r_total = new_r_total as usize;
=======
        let rb = (-1.0) * (self.mean * self.mean);
        self.variance = (ra + old_sq_sum) / new_total + rb;
        self.total = new_total as usize;
>>>>>>> a1f026b8

        if self.fixed_capacity {
            // Using vector append() when ring buffer is not full
            if temp_values.len() <= self.capacity - self.len {
                self.len += temp_values.len();
                self.vec.append(&mut temp_values);
            }
            // Deleting at most temp_values.len() number of oldest values and replacing with the
            // new ones obeying FIFO, since the buffer does not have space for vector append()
            else {
                let temp_len = temp_values.len();
                let mut start_fill_index = 0;
                if temp_len > self.capacity {
                    start_fill_index = temp_len - self.capacity;
                }

                // Pushing the values in temp while deleting oldest elements in buffer
                // If temp is really long only the last 'capacity' number of elements
                // will be filling the buffer

                if !self.vec.is_empty() {
                    for i in temp_values.iter().skip(start_fill_index) {
                        self.vec[self.last_write_position] = *i;
                        self.last_write_position = (self.last_write_position + 1) % self.capacity;
                    }
                } else {
                    for i in temp_values.iter().skip(start_fill_index) {
                        self.vec.push(*i);
                    }
                }

                self.len = self.vec.len();
            }
        }
        // Using vector append when fixed_capacity is 'false'
        else {
            self.len += temp_values.len();
            self.vec.append(&mut temp_values);
            self.capacity = self.vec.capacity();
        }

        // Computing buffer stats online when capacity is not fixed
        if self.accumulate {
            if !self.fixed_capacity {
<<<<<<< HEAD
                self.mean = (self.mean * self.len as f64 + sum) / new_len;
                let a = self.len as f64 * (self.variance + old_old_mean * old_old_mean);
                let b = (-1.0) * (self.mean * self.mean);
                self.variance = (a + old_sq_sum) / new_len + b;
=======
                self.buffer_mean = (self.buffer_mean * self.len as f64 + sum) / new_len;
                let a = self.len as f64 * (self.buffer_variance + old_old_mean * old_old_mean);
                let b = (-1.0) * (self.buffer_mean * self.buffer_mean);
                self.buffer_variance = (a + old_sq_sum) / new_len + b;
>>>>>>> a1f026b8

                let old_old_cube_sum =
                    self.stats[2] + old_old_mean.powi(3) + 3.0 * old_old_mean * old_variance;
                let new_cube_sum = old_old_cube_sum + old_cube_sum;
<<<<<<< HEAD
                self.skewness =
                    (new_cube_sum - self.mean.powi(3) - 3.0 * self.mean * self.variance)
                        / (new_len * self.variance.powf(1.5));
=======
                self.skewness = (new_cube_sum
                    - self.buffer_mean.powi(3)
                    - 3.0 * self.buffer_mean * self.buffer_variance)
                    / (new_len * self.buffer_variance.powf(1.5));
>>>>>>> a1f026b8

                let old_old_fourth_power_sum = self.stats[3]
                    + old_old_mean.powi(4)
                    + 6.0 * old_old_mean.powi(2) * old_variance
                    + 4.0 * self.stats[2] * old_old_mean;
                let new_fourth_power_sum = old_old_fourth_power_sum + old_fourth_power_sum;
<<<<<<< HEAD
                self.kurtosis = new_fourth_power_sum / (new_len * self.variance.powi(2));
=======
                self.kurtosis = new_fourth_power_sum / (new_len * self.buffer_variance.powi(2));
>>>>>>> a1f026b8
                self.calculate_approx_median();
            } else {
                self.calculate_all();
            }
            self.calculate_bimodality();
            // Updating stats vector
<<<<<<< HEAD
            self.stats[0] = self.mean;
            self.stats[1] = self.variance * self.len as f64;
            self.stats[2] = self.skewness * self.variance.powf(1.5) * self.len as f64;
            self.stats[3] = self.kurtosis * self.variance.powi(2) * self.len as f64;
=======
            self.stats[0] = self.buffer_mean;
            self.stats[1] = self.buffer_variance * self.len as f64;
            self.stats[2] = self.skewness * self.buffer_variance.powf(1.5) * self.len as f64;
            self.stats[3] = self.kurtosis * self.buffer_variance.powi(2) * self.len as f64;
>>>>>>> a1f026b8
        }
    }

    /// This function removes the element from the accumulator at the specified,
    /// valid **index** using vector remove() function. If the index is out of bounds,
    /// returns None. Decrements the number of elements and updates stats online.
    /// Function unavailable for fixed capacity,
    /// returns `None` when `fixed_capacity: true`
    pub fn remove(&mut self, index: usize) -> Option<f64> {
        if self.fixed_capacity {
            None
        }
        // When capacity is not fixed
        else {
            // Check if index to be removed is out of bounds
            if self.len - 1 < index {
                return None;
            }

            let k = self.vec.remove(index);

            if self.accumulate {
                self.update_fields_decrease(k);
                self.min_max_update_when_removed(k);
            }
            // Update number of elements
            self.len -= 1;
            Some(k)
        }
    }

    /// The function removes and returns the first element with the vector pop()
    /// function if the accumulator is non-empty, else returns None.
    /// Function unavailable for fixed capacity,
    /// returns `None` when `fixed_capacity: true`
    ///
    pub fn pop(&mut self) -> Option<f64> {
        if self.fixed_capacity {
            None
        }
        // When capacity is not fixed and accumulator is non-empty
        else if self.len > 0 {
            let k = self.vec.pop().unwrap();

            if self.accumulate {
                self.update_fields_decrease(k);
                self.min_max_update_when_removed(k);
            }
            // Update number of elements
            self.len -= 1;
            Some(k)
        }
        // Nothing to pop
        else {
            None
        }
    }

    /*================================== Helper Fns for push / append / pop / remove============================================================================= */

    /// Function to update fields based on an increase in data points.
    /// When the accumulate flag is set, this function re-calculates min, max and other
    /// statistics after a push to the accumulator.
    fn update_fields_increase(&mut self, value: f64) {
        let n = self.len as f64;
        let delta = value - self.stats[0];
        let delta_n = delta / n;
        let delta_n2 = delta_n * delta_n;
        let term1 = delta * delta_n * (n - 1.0);

        self.stats[0] += delta_n;
        self.stats[3] += term1 * delta_n2 * (3.0 + n * n - 3.0 * n)
            + 6.0 * delta_n2 * self.stats[1]
            - 4.0 * delta_n * self.stats[2];
        self.stats[2] += term1 * delta_n * (n - 2.0) - 3.0 * delta_n * self.stats[1];
        self.stats[1] += term1;

        // Calculating stats online from the updated stats vector
        self.calculate_mean_online();
        self.calculate_variance_online();
        self.calculate_skewness_online();
        self.calculate_kurtosis_online();
        self.calculate_bimodality();

        // we can handle these here unlike when we remove elements
        if self.min >= value {
            self.min_ = self.min;
            self.min = value;
        } else {
            self.max_ = self.max;
            self.max = value;
        }
        self.calculate_approx_median();
    }

    /// Function to re-calculate all stats online after a pop or remove operation but
    /// does not re-compute max, min, median which is left to the inline function
    /// `min_max_update_when_removed`.
    ///
    fn update_fields_decrease(&mut self, value: f64) {
        let n = self.len as f64;
<<<<<<< HEAD
        let delta = value - self.mean;
=======
        let delta = value - self.buffer_mean;
>>>>>>> a1f026b8
        let delta_n = delta / n;
        let delta_n2 = delta_n * delta_n;
        let term1 = delta * delta_n * (n + 1.0);

        self.stats[0] -= delta_n;
        self.stats[3] -= term1 * delta_n2 * (3.0 + n * n - 3.0 * n)
            + 6.0 * delta_n2 * self.stats[1]
            - 4.0 * delta_n * self.stats[2];
        self.stats[2] -= term1 * delta_n * (n - 2.0) - 3.0 * delta_n * self.stats[1];
        self.stats[1] -= term1;

        // Calculating stats online from the updated stats vector
        self.calculate_mean_online();
        self.calculate_variance_online();
        self.calculate_skewness_online();
        self.calculate_kurtosis_online();
        self.calculate_bimodality();
    }

    #[inline]
    /// SimpleAccumulator needs to calculate min, max, approx median after the value is removed.
    /// This function re-calculates min, min_ or max, max_ according to the data removed, and
    /// calls `calculate_approx_median()` for median computation.
    fn min_max_update_when_removed(&mut self, value: f64) {
        if self.min == value {
            self.min = self.min_;
            self.min_ = ((self.len as f64 * self.min) + self.buffer_mean) / (self.len as f64 + 1.0);
        }

        if self.max == value {
            self.max = self.max_;
            self.max_ = ((self.len as f64 * self.max) + self.buffer_mean) / (self.len as f64 + 1.0);
        }
        self.calculate_approx_median();
    }
}

#[cfg(test)]
mod tests {
    use float_eq::assert_float_eq;

    use super::SimpleAccumulator;

    #[test]
    fn new_no_fixed_capacity() {
        let k = [1, 2, 3, 4];

        let x = SimpleAccumulator::new(&k, true);
        let y = SimpleAccumulator::new(&[101.5, 33.25, 56.75, 61.5, 10.0], true);
        // Integer arithmetic
        assert_eq!(
            x,
            SimpleAccumulator {
                vec: Vec::from([1.0, 2.0, 3.0, 4.0,]),
                stats: Vec::from([2.5, 5.0, 0.0, 10.25]),
                mean: 2.5,
                variance: 1.25,
                total: 4,
                buffer_mean: 2.5,
                buffer_variance: 1.25,
                min: 1.0,
                min_: 2.0,
                max: 4.0,
                max_: 3.0,
                median: 2.5,
                len: 4,
                capacity: 4,
                fixed_capacity: false,
                last_write_position: 0,
                accumulate: true,
                skewness: 0.0,
                kurtosis: 1.64,
                bimodality: 0.0,
            }
        );

        // Floating point arithmetic
        assert_float_eq!(y.buffer_mean, 52.6, abs <= 0.01);
        assert_float_eq!(y.buffer_variance, 935.365, abs <= 0.01);
        assert_float_eq!(y.median, 56.75, abs <= 0.01);
        assert_float_eq!(y.skewness, 0.23, abs <= 0.01);
        assert_float_eq!(y.kurtosis, 2.09, abs <= 0.01);
        assert_float_eq!(y.bimodality, 0.03, abs <= 0.01);
<<<<<<< HEAD
=======
    }
}

#[cfg(examples)]
mod examples {
    use super::SimpleAccumulator;
    use plotly::common::Mode;
    use plotly::{Plot, Scatter};
    use rand::Rng;

    fn online_offline_means_converge() {
        let mut acc = SimpleAccumulator::new::<f64>(&[], true);
        let mut error_mean: Vec<f64> = Vec::new();
        let mut len_per_error_mean: Vec<f64> = Vec::new();
        let base: i32 = 10;
        let multiplier = base.pow(5) as f64;

        println!("Waiting to plot the error data...");
        for _i in 0..1000 {
            for _j in 0..1000 {
                let data = rand::thread_rng().gen::<f64>();
                acc.push(data);
            }
            let mean = acc.buffer_mean;
            let offline_mean = acc.calculate_mean();
            let error_diff = (offline_mean - mean) / acc.len as f64;
            error_mean.push(error_diff * multiplier);
            len_per_error_mean.push(acc.len as f64);
        }

        // Plot the error data
        let trace = Scatter::new(len_per_error_mean, error_mean)
            .name("trace")
            .mode(Mode::LinesMarkers);
        let mut plot = Plot::new();
        plot.add_trace(trace);

        plot.show();
        println!("{}", plot.to_inline_html(Some("error_mean_scatter_plot")));
>>>>>>> a1f026b8
    }
}<|MERGE_RESOLUTION|>--- conflicted
+++ resolved
@@ -26,33 +26,21 @@
 //pub use self::SimpleAccumulator;
 
 use num::ToPrimitive;
-use serde::Serialize;
 use std::cmp::Ordering;
 //use float_eq::AssertFloatEq;
 // use std::collections::HashMap;
 
 /// Our main data struct
-#[derive(Clone, Default, Debug, PartialEq, Serialize)]
+#[derive(Clone, Default, Debug, PartialEq)]
 pub struct SimpleAccumulator {
-    #[serde(skip_serializing)]
     /// Vec to store the data
     pub vec: Vec<f64>,
-    #[serde(skip_serializing)]
     /// Vec to privately store mean and three moment differences
     stats: Vec<f64>,
-    #[serde(skip_serializing)]
     /// Running mean
-<<<<<<< HEAD
-    pub r_mean: f64,
-    #[serde(skip_serializing)]
-    /// Running variance
-    pub r_variance: f64,
-    #[serde(skip_serializing)]
-=======
     pub mean: f64,
     /// Running variance
     pub variance: f64,
->>>>>>> a1f026b8
     /// Running counter of elements seen
     /// same as self.len in case of unbounded capacity
     pub total: usize,
@@ -67,38 +55,31 @@
     */
     /// Minimum element in the Accumulator
     pub min: f64,
-    #[serde(skip_serializing)]
     /// 2nd lowest value - To help calculate approx min
     min_: f64,
     /// Maximum element in the Accumulator
     pub max: f64,
-    #[serde(skip_serializing)]
     /// 2nd highest value - To help calculate approx max
     max_: f64,
     /// Middle element. We use a rough estimate when using `accumulate=true`
     pub median: f64,
     // mode: f64,
-    #[serde(skip_serializing)]
     /// Current `length` or number of elements currently stored
     pub len: usize,
-    #[serde(skip_serializing)]
     /// Capacity available before it has to reallocate more, doesn't reallocate more if `with_fixed_capacity`
     /// is used - instead rewrites previous places in FIFO order
     pub capacity: usize,
-    #[serde(skip_serializing)]
     /// Can only `push` if used, for `pop` and `remove` we return `None`
     pub fixed_capacity: bool,
-    #[serde(skip_serializing)]
     /// Gives an idea about last filled position, doesn't get updated if `accumulate=true`
     pub last_write_position: usize,
-    #[serde(skip_serializing)]
     /// Flag to set whether the fields update or not after a change(push, remove, pop)
     pub accumulate: bool,
     /// Measure of bias in the population. Population follows a Poisson distribution.
     pub skewness: f64,
-    /// Measure of the tail length of the distribution
+    // Measure of the tail length of the distribution
     pub kurtosis: f64,
-    /// Measure of two peaks existing in the distribution
+    // Measure of two peaks existing in the distribution
     pub bimodality: f64,
 }
 
@@ -119,12 +100,6 @@
         let mut k = SimpleAccumulator {
             vec,
             stats,
-<<<<<<< HEAD
-            r_mean: 0.0,
-            r_variance: 0.0,
-            r_total: 0,
-=======
->>>>>>> a1f026b8
             mean: 0.0,
             variance: 0.0,
             total: 0,
@@ -158,15 +133,9 @@
                 k.calculate_variance();
             }
 
-<<<<<<< HEAD
-            k.r_mean = k.mean;
-            k.r_variance = k.variance;
-            k.r_total = k.len;
-=======
             k.mean = k.buffer_mean;
             k.variance = k.buffer_variance;
             k.total = k.len;
->>>>>>> a1f026b8
             // k.calculate_mode();
         }
         k
@@ -277,21 +246,13 @@
     /// Offline version
     pub fn calculate_skewness(&mut self) -> f64 {
         let n = self.len as f64;
-<<<<<<< HEAD
-        let std_dev = self.variance.sqrt();
-=======
         let std_dev = self.buffer_variance.sqrt();
->>>>>>> a1f026b8
 
         self.skewness = self
             .vec
             .iter()
             .map(|&value| {
-<<<<<<< HEAD
-                let diff = (value - self.mean) / std_dev;
-=======
                 let diff = (value - self.buffer_mean) / std_dev;
->>>>>>> a1f026b8
                 diff.powi(3)
             })
             .sum::<f64>()
@@ -312,21 +273,13 @@
     /// Offline version:
     pub fn calculate_kurtosis(&mut self) -> f64 {
         let n = self.len as f64;
-<<<<<<< HEAD
-        let std_dev4 = self.variance * self.variance;
-=======
         let std_dev4 = self.buffer_variance * self.buffer_variance;
->>>>>>> a1f026b8
 
         self.stats[3] = self
             .vec
             .iter()
             .map(|&value| {
-<<<<<<< HEAD
-                let diff = value - self.mean;
-=======
                 let diff = value - self.buffer_mean;
->>>>>>> a1f026b8
                 diff.powi(4)
             })
             .sum::<f64>();
@@ -376,22 +329,14 @@
                 diff * diff
             })
             .sum::<f64>();
-<<<<<<< HEAD
-        self.variance = self.stats[1] / self.len as f64;
-=======
         self.buffer_variance = self.stats[1] / self.len as f64;
->>>>>>> a1f026b8
 
         self.buffer_variance
     }
     ///Online version
     pub fn calculate_variance_online(&mut self) -> f64 {
         let n = self.len as f64;
-<<<<<<< HEAD
-        self.variance = self.stats[1] / (n - 1.0);
-=======
         self.buffer_variance = self.stats[1] / (n - 1.0);
->>>>>>> a1f026b8
 
         self.buffer_variance
     }
@@ -519,10 +464,6 @@
 
 /*============================================ MAIN OPERATIONS : push, append, remove, pop ============================================= */
 impl SimpleAccumulator {
-<<<<<<< HEAD
-    /// Similar to `push` in vector `Vec`. When `fixed_capacity` flag is 'true' and ring buffer is full
-    /// rewrites the oldest element with the latest, following FIFO order.
-=======
     /// Function similar to `push` in vector `Vec`. When `fixed_capacity` is 'true' and ring buffer is full,
     /// the function rewrites the oldest element with the latest, following FIFO order.
     /// 3 different cases arise when:
@@ -534,7 +475,6 @@
     /// In the third case, we replace the oldest element by the new element (FIFO order). All stats are updated online
     /// and the number of elements remains equal to the buffer capacity.
     ///
->>>>>>> a1f026b8
     pub fn push<T: ToPrimitive>(&mut self, value: T) {
         let y = T::to_f64(&value).unwrap();
 
@@ -639,13 +579,8 @@
             }
         }
 
-<<<<<<< HEAD
-        let old_old_mean = self.mean;
-        let old_variance = self.variance;
-=======
         let old_old_mean = self.buffer_mean;
         let old_variance = self.buffer_variance;
->>>>>>> a1f026b8
         let new_len = (self.len + temp_values.len()) as f64;
 
         // Computing running stats online
@@ -653,15 +588,9 @@
         let ra = self.total as f64 * (self.variance + self.mean * self.mean);
         self.mean = (self.mean * self.total as f64 + sum) / new_total;
 
-<<<<<<< HEAD
-        let rb = (-1.0) * (self.r_mean * self.r_mean);
-        self.r_variance = (ra + old_sq_sum) / new_r_total + rb;
-        self.r_total = new_r_total as usize;
-=======
         let rb = (-1.0) * (self.mean * self.mean);
         self.variance = (ra + old_sq_sum) / new_total + rb;
         self.total = new_total as usize;
->>>>>>> a1f026b8
 
         if self.fixed_capacity {
             // Using vector append() when ring buffer is not full
@@ -706,59 +635,35 @@
         // Computing buffer stats online when capacity is not fixed
         if self.accumulate {
             if !self.fixed_capacity {
-<<<<<<< HEAD
-                self.mean = (self.mean * self.len as f64 + sum) / new_len;
-                let a = self.len as f64 * (self.variance + old_old_mean * old_old_mean);
-                let b = (-1.0) * (self.mean * self.mean);
-                self.variance = (a + old_sq_sum) / new_len + b;
-=======
                 self.buffer_mean = (self.buffer_mean * self.len as f64 + sum) / new_len;
                 let a = self.len as f64 * (self.buffer_variance + old_old_mean * old_old_mean);
                 let b = (-1.0) * (self.buffer_mean * self.buffer_mean);
                 self.buffer_variance = (a + old_sq_sum) / new_len + b;
->>>>>>> a1f026b8
 
                 let old_old_cube_sum =
                     self.stats[2] + old_old_mean.powi(3) + 3.0 * old_old_mean * old_variance;
                 let new_cube_sum = old_old_cube_sum + old_cube_sum;
-<<<<<<< HEAD
-                self.skewness =
-                    (new_cube_sum - self.mean.powi(3) - 3.0 * self.mean * self.variance)
-                        / (new_len * self.variance.powf(1.5));
-=======
                 self.skewness = (new_cube_sum
                     - self.buffer_mean.powi(3)
                     - 3.0 * self.buffer_mean * self.buffer_variance)
                     / (new_len * self.buffer_variance.powf(1.5));
->>>>>>> a1f026b8
 
                 let old_old_fourth_power_sum = self.stats[3]
                     + old_old_mean.powi(4)
                     + 6.0 * old_old_mean.powi(2) * old_variance
                     + 4.0 * self.stats[2] * old_old_mean;
                 let new_fourth_power_sum = old_old_fourth_power_sum + old_fourth_power_sum;
-<<<<<<< HEAD
-                self.kurtosis = new_fourth_power_sum / (new_len * self.variance.powi(2));
-=======
                 self.kurtosis = new_fourth_power_sum / (new_len * self.buffer_variance.powi(2));
->>>>>>> a1f026b8
                 self.calculate_approx_median();
             } else {
                 self.calculate_all();
             }
             self.calculate_bimodality();
             // Updating stats vector
-<<<<<<< HEAD
-            self.stats[0] = self.mean;
-            self.stats[1] = self.variance * self.len as f64;
-            self.stats[2] = self.skewness * self.variance.powf(1.5) * self.len as f64;
-            self.stats[3] = self.kurtosis * self.variance.powi(2) * self.len as f64;
-=======
             self.stats[0] = self.buffer_mean;
             self.stats[1] = self.buffer_variance * self.len as f64;
             self.stats[2] = self.skewness * self.buffer_variance.powf(1.5) * self.len as f64;
             self.stats[3] = self.kurtosis * self.buffer_variance.powi(2) * self.len as f64;
->>>>>>> a1f026b8
         }
     }
 
@@ -860,11 +765,7 @@
     ///
     fn update_fields_decrease(&mut self, value: f64) {
         let n = self.len as f64;
-<<<<<<< HEAD
-        let delta = value - self.mean;
-=======
         let delta = value - self.buffer_mean;
->>>>>>> a1f026b8
         let delta_n = delta / n;
         let delta_n2 = delta_n * delta_n;
         let term1 = delta * delta_n * (n + 1.0);
@@ -948,8 +849,6 @@
         assert_float_eq!(y.skewness, 0.23, abs <= 0.01);
         assert_float_eq!(y.kurtosis, 2.09, abs <= 0.01);
         assert_float_eq!(y.bimodality, 0.03, abs <= 0.01);
-<<<<<<< HEAD
-=======
     }
 }
 
@@ -989,6 +888,5 @@
 
         plot.show();
         println!("{}", plot.to_inline_html(Some("error_mean_scatter_plot")));
->>>>>>> a1f026b8
     }
 }