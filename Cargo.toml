[package]
name = "simple_accumulator"
<<<<<<< HEAD
version = "0.4.1"
=======
version = "0.5.0"
>>>>>>> 572d576d
edition = "2021"
authors = ["sn99 <siddharthn.099@gmail.com>, purnatag <purnatag@gmail.com>"]
description = "A simple accumulator"
repository = "https://github.com/sn99/SimpleAccumulator"
license = "MIT"
readme = "README.md"
homepage = "https://github.com/sn99/SimpleAccumulator"
keywords = ["accumulator", "stats"]
documentation = "https://docs.rs/simple_accumulator"

# See more keys and their definitions at https://doc.rust-lang.org/cargo/reference/manifest.html

[dependencies]
num = "0.4.0"
rand = "0.8.5"

<<<<<<< HEAD

=======
>>>>>>> 572d576d
[dependencies.float_eq]
version = "1"
features = ["derive"]

[profile.release]
lto = true
codegen-units = 1
opt-level = 3

[dev-dependencies]
<<<<<<< HEAD
ordered-float = "3.0.0"
plotly = "0.6.0"
=======
ordered-float = "3.7.0"
plotly = {version = "0.8.3"}
>>>>>>> 572d576d

[lib]
name = "simple_accumulator"

[[example]]
<<<<<<< HEAD
name = "error_mean"
=======
name = "error_mean"
>>>>>>> 572d576d
<|MERGE_RESOLUTION|>--- conflicted
+++ resolved
@@ -1,10 +1,6 @@
 [package]
 name = "simple_accumulator"
-<<<<<<< HEAD
-version = "0.4.1"
-=======
 version = "0.5.0"
->>>>>>> 572d576d
 edition = "2021"
 authors = ["sn99 <siddharthn.099@gmail.com>, purnatag <purnatag@gmail.com>"]
 description = "A simple accumulator"
@@ -21,10 +17,6 @@
 num = "0.4.0"
 rand = "0.8.5"
 
-<<<<<<< HEAD
-
-=======
->>>>>>> 572d576d
 [dependencies.float_eq]
 version = "1"
 features = ["derive"]
@@ -35,20 +27,11 @@
 opt-level = 3
 
 [dev-dependencies]
-<<<<<<< HEAD
-ordered-float = "3.0.0"
-plotly = "0.6.0"
-=======
 ordered-float = "3.7.0"
 plotly = {version = "0.8.3"}
->>>>>>> 572d576d
 
 [lib]
 name = "simple_accumulator"
 
 [[example]]
-<<<<<<< HEAD
-name = "error_mean"
-=======
-name = "error_mean"
->>>>>>> 572d576d
+name = "error_mean"